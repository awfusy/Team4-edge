from flask import Flask, render_template, Response, jsonify
import cv2
<<<<<<< HEAD
from flask_socketio import SocketIO, emit
import json
import threading
import paho.mqtt.client as mqtt
import random

app=Flask(__name__)
camera=cv2.VideoCapture(0)
socketio = SocketIO(app)

# List to store received notifications (for rendering on page load)
notifications = []
=======
import paho.mqtt.client as mqtt
import json
from datetime import datetime
from collections import deque

app = Flask(__name__)
>>>>>>> 098ee3c7

# Store latest data for dashboard with larger capacity
dashboard_data = {
    'alerts': {
        'high_priority': deque(maxlen=100),    # Critical alerts (falls, emergencies)
        'medium_priority': deque(maxlen=200),   # Important but non-critical (voice commands)
        'low_priority': deque(maxlen=500)       # Regular updates (proximity data)
    },
    'current_states': {
        'video': {
            'details': None,
            'last_updated': None
        },
        'audio': {
            'details': None,
            'confidence': None,
            'last_detection': None
        },
        'proximity': {
            'distances': [],
            'out_of_bed': False,
            'last_reading': None
        }
    },
    'patient_status': 'Normal',
    'room_number': '101'
}

def add_alert(alert_data):
    """Smart alert handling based on type and priority"""
    priority = alert_data.get('priority', 'LOW').upper()
    
    # Update current states based on source
    source = alert_data.get('source', '')
    if source == 'video':
        dashboard_data['current_states']['video'].update({
            'details': alert_data.get('details'),
            'last_updated': alert_data.get('timestamp')
        })
    elif source == 'audio':
        dashboard_data['current_states']['audio'].update({
            'details': alert_data.get('details'),
            'confidence': alert_data.get('confidence'),
            'last_detection': alert_data.get('timestamp')
        })
    elif source == 'proximity':
        dashboard_data['current_states']['proximity'].update({
            'distances': alert_data.get('distances', []),
            'out_of_bed': alert_data.get('out_of_bed', False),
            'last_reading': alert_data.get('timestamp')
        })

    # Store in appropriate queue based on priority
    if priority == 'HIGH':
        dashboard_data['alerts']['high_priority'].appendleft(alert_data)
    elif priority == 'MEDIUM':
        dashboard_data['alerts']['medium_priority'].appendleft(alert_data)
    else:  # LOW priority
        dashboard_data['alerts']['low_priority'].appendleft(alert_data)

# MQTT callback
def on_message(client, userdata, message):
    """Handle incoming MQTT messages from central hub"""
    try:
        payload = json.loads(message.payload.decode('utf-8'))
        if message.topic == 'nurse/dashboard':
            add_alert(payload)
    except Exception as e:
        print(f"Error processing MQTT message: {e}")

# Initialize MQTT client
mqtt_client = mqtt.Client()
mqtt_client.on_message = on_message

try:
    mqtt_client.connect("localhost", 1883, 60)
    mqtt_client.subscribe("nurse/dashboard", qos=2)
    mqtt_client.loop_start()
except Exception as e:
    print(f"Failed to connect to MQTT broker: {e}")

# Video streaming
def generate_frames():
<<<<<<< HEAD
    while True:           
        # Read the camera frame
        success,frame=camera.read()
=======
    camera = cv2.VideoCapture(0)
    while True:
        success, frame = camera.read()
>>>>>>> 098ee3c7
        if not success:
            break
        else:
            ret, buffer = cv2.imencode('.jpg', frame)
            frame = buffer.tobytes()
            yield (b'--frame\r\n'
                   b'Content-Type: image/jpeg\r\n\r\n' + frame + b'\r\n')

# Flask routes
@app.route('/')
def index():
    """Main dashboard page"""
    return render_template('dashboard.html', 
                         data=dashboard_data,
                         room_number=dashboard_data['room_number'])

@app.route('/api/status')
def get_status():
    """Get current patient status and states"""
    return jsonify({
        'patient_status': dashboard_data['patient_status'],
        'current_states': dashboard_data['current_states'],
        'room_number': dashboard_data['room_number']
    })

@app.route('/api/alerts')
def get_alerts():
    """Get alerts with optional filtering"""
    priority = request.args.get('priority', 'all').lower()
    
    if priority == 'high':
        alerts = list(dashboard_data['alerts']['high_priority'])
    elif priority == 'medium':
        alerts = list(dashboard_data['alerts']['medium_priority'])
    elif priority == 'low':
        alerts = list(dashboard_data['alerts']['low_priority'])
    else:
        # Combine all alerts, maintaining time order
        all_alerts = []
        for queue in ['high_priority', 'medium_priority', 'low_priority']:
            all_alerts.extend(list(dashboard_data['alerts'][queue]))
        alerts = sorted(all_alerts, key=lambda x: x['timestamp'], reverse=True)
    
    return jsonify(alerts)

@app.route('/api/alerts/acknowledge/<int:alert_index>', methods=['POST'])
def acknowledge_alert(alert_index):
    """Mark alert as acknowledged"""
    try:
        priority = request.json.get('priority', 'high').lower()
        alerts_list = list(dashboard_data['alerts'][f'{priority}_priority'])
        if 0 <= alert_index < len(alerts_list):
            alerts_list[alert_index]['acknowledged'] = True
            dashboard_data['alerts'][f'{priority}_priority'] = deque(alerts_list, 
                maxlen=dashboard_data['alerts'][f'{priority}_priority'].maxlen)
            return jsonify({'success': True})
    except Exception as e:
        print(f"Error acknowledging alert: {e}")
    return jsonify({'success': False}), 400

<<<<<<< HEAD
@app.route('/notification')
def dashboard():
    return render_template("notification.html", notifications=notifications)
=======
@app.route('/video_feed')
def video_feed():
    """Video streaming route"""
    return Response(generate_frames(),
                   mimetype='multipart/x-mixed-replace; boundary=frame')
>>>>>>> 098ee3c7

@app.route('/notifications')
def notifications():
    """Notifications page"""
    return render_template('notifications.html',
                         alerts=list(dashboard_data['alerts']['high_priority']))

<<<<<<< HEAD
# MQTT Setup
mqtt_client = mqtt.Client()

def on_connect(client, userdata, flags, rc):
    print("Connected to MQTT broker with code:", rc)
    client.subscribe("nurse/dashboard")

# Sample patient names and room numbers
patient_names = ["Alice Tan", "John Lim", "Maria Gomez", "David Chen", "Nora Ali"]
room_numbers = ["Ward 1A", "Ward 2B", "ICU 3", "Room 4D", "Emergency Room"]

def on_message(client, userdata, msg):
    try:
        raw = json.loads(msg.payload.decode())

        notification = {
            "name": random.choice(patient_names),
            "room": random.choice(room_numbers),
            "priority": raw.get("priority", "MEDIUM"),
            "condition": raw.get("alert_type", "Unknown"),
            "in_bed": "No" if "out" in raw.get("alert_type", "").lower() else "Yes",
            "timestamp": raw.get("timestamp", "")
        }

        notifications.append(notification)
        socketio.emit('new_notification', notification)

    except Exception as e:
        print("MQTT error:", e)

mqtt_client.on_connect = on_connect
mqtt_client.on_message = on_message

def mqtt_loop():
    mqtt_client.connect("localhost", 1883, 60)
    mqtt_client.loop_forever()

# Start MQTT loop in a separate thread
threading.Thread(target=mqtt_loop).start()

if __name__=="__main__":
    app.run(debug=True)
=======
if __name__ == "__main__":
    app.run(host='0.0.0.0', port=5000, debug=True)
>>>>>>> 098ee3c7
<|MERGE_RESOLUTION|>--- conflicted
+++ resolved
@@ -1,6 +1,6 @@
-from flask import Flask, render_template, Response, jsonify
+from collections import deque
+from flask import Flask, render_template, Response, jsonify, request
 import cv2
-<<<<<<< HEAD
 from flask_socketio import SocketIO, emit
 import json
 import threading
@@ -13,14 +13,6 @@
 
 # List to store received notifications (for rendering on page load)
 notifications = []
-=======
-import paho.mqtt.client as mqtt
-import json
-from datetime import datetime
-from collections import deque
-
-app = Flask(__name__)
->>>>>>> 098ee3c7
 
 # Store latest data for dashboard with larger capacity
 dashboard_data = {
@@ -104,15 +96,9 @@
 
 # Video streaming
 def generate_frames():
-<<<<<<< HEAD
     while True:           
         # Read the camera frame
         success,frame=camera.read()
-=======
-    camera = cv2.VideoCapture(0)
-    while True:
-        success, frame = camera.read()
->>>>>>> 098ee3c7
         if not success:
             break
         else:
@@ -158,6 +144,46 @@
     
     return jsonify(alerts)
 
+# MQTT Setup
+mqtt_client = mqtt.Client()
+
+def on_connect(client, userdata, flags, rc):
+    print("Connected to MQTT broker with code:", rc)
+    client.subscribe("nurse/dashboard")
+
+# Sample patient names and room numbers
+patient_names = ["Alice Tan", "John Lim", "Maria Gomez", "David Chen", "Nora Ali"]
+room_numbers = ["Ward 1A", "Ward 2B", "ICU 3", "Room 4D", "Emergency Room"]
+
+def on_message(client, userdata, msg):
+    try:
+        raw = json.loads(msg.payload.decode())
+
+        notification = {
+            "name": random.choice(patient_names),
+            "room": random.choice(room_numbers),
+            "priority": raw.get("priority", "MEDIUM"),
+            "condition": raw.get("alert_type", "Unknown"),
+            "in_bed": "No" if "out" in raw.get("alert_type", "").lower() else "Yes",
+            "timestamp": raw.get("timestamp", "")
+        }
+
+        notifications.append(notification)
+        socketio.emit('new_notification', notification)
+
+    except Exception as e:
+        print("MQTT error:", e)
+
+mqtt_client.on_connect = on_connect
+mqtt_client.on_message = on_message
+
+def mqtt_loop():
+    mqtt_client.connect("localhost", 1883, 60)
+    mqtt_client.loop_forever()
+
+# Start MQTT loop in a separate thread
+threading.Thread(target=mqtt_loop).start()
+
 @app.route('/api/alerts/acknowledge/<int:alert_index>', methods=['POST'])
 def acknowledge_alert(alert_index):
     """Mark alert as acknowledged"""
@@ -173,17 +199,11 @@
         print(f"Error acknowledging alert: {e}")
     return jsonify({'success': False}), 400
 
-<<<<<<< HEAD
-@app.route('/notification')
-def dashboard():
-    return render_template("notification.html", notifications=notifications)
-=======
 @app.route('/video_feed')
 def video_feed():
     """Video streaming route"""
     return Response(generate_frames(),
                    mimetype='multipart/x-mixed-replace; boundary=frame')
->>>>>>> 098ee3c7
 
 @app.route('/notifications')
 def notifications():
@@ -191,50 +211,5 @@
     return render_template('notifications.html',
                          alerts=list(dashboard_data['alerts']['high_priority']))
 
-<<<<<<< HEAD
-# MQTT Setup
-mqtt_client = mqtt.Client()
-
-def on_connect(client, userdata, flags, rc):
-    print("Connected to MQTT broker with code:", rc)
-    client.subscribe("nurse/dashboard")
-
-# Sample patient names and room numbers
-patient_names = ["Alice Tan", "John Lim", "Maria Gomez", "David Chen", "Nora Ali"]
-room_numbers = ["Ward 1A", "Ward 2B", "ICU 3", "Room 4D", "Emergency Room"]
-
-def on_message(client, userdata, msg):
-    try:
-        raw = json.loads(msg.payload.decode())
-
-        notification = {
-            "name": random.choice(patient_names),
-            "room": random.choice(room_numbers),
-            "priority": raw.get("priority", "MEDIUM"),
-            "condition": raw.get("alert_type", "Unknown"),
-            "in_bed": "No" if "out" in raw.get("alert_type", "").lower() else "Yes",
-            "timestamp": raw.get("timestamp", "")
-        }
-
-        notifications.append(notification)
-        socketio.emit('new_notification', notification)
-
-    except Exception as e:
-        print("MQTT error:", e)
-
-mqtt_client.on_connect = on_connect
-mqtt_client.on_message = on_message
-
-def mqtt_loop():
-    mqtt_client.connect("localhost", 1883, 60)
-    mqtt_client.loop_forever()
-
-# Start MQTT loop in a separate thread
-threading.Thread(target=mqtt_loop).start()
-
 if __name__=="__main__":
-    app.run(debug=True)
-=======
-if __name__ == "__main__":
-    app.run(host='0.0.0.0', port=5000, debug=True)
->>>>>>> 098ee3c7
+    app.run(debug=True)